--- conflicted
+++ resolved
@@ -10,63 +10,14 @@
   // outer-most dimension first). Used by the parallel cpu backend to partition
   // HLOs into parallel tasks.
   repeated int64 outer_dimension_partitions = 1;
-<<<<<<< HEAD
   oneof backend_config_oneof {
     // Configuration to be used by oneDNN matmul
     OneDnnMatMulConfig onednn_matmul_config = 2;
     // Configuration to be used by oneDNN layer norm
     OneDnnNormConfig onednn_layer_norm_config = 3;
+    // Configuration to be used by oneDNN softmax
+    OneDnnSoftmaxConfig onednn_softmax_config = 4;
     // Configuration to be used by oneDNN convolution
-    OneDnnConvolutionConfig onednn_conv_config = 4;
+    OneDnnConvolutionConfig onednn_conv_config = 5;
   }
-=======
-  // Configuration to be used by oneDNN matmul
-  OneDnnMatMulConfig onednn_matmul_config = 2;
-  OneDnnLayerNormConfig onednn_layer_norm_config = 3;
-  OneDnnSoftmaxConfig onednn_softmax_config = 4;
-}
-
-message OneDnnMatMulConfig {
-  bool transpose_a = 1;
-  bool transpose_b = 2;
-  // These enum needs to be mapped to oneDNN enum for post_op algorithm.
-  // TODO(intel-tf): Add kinds supported by oneDNN.
-  enum FusionKind {
-    UNDEFINED = 0;
-    BIAS = 1;
-    RELU = 2;
-    TANH = 3;
-    GELU_ERF = 4;
-    GELU_TANH = 5;
-    BINARY_ADD = 6;
-    LINEAR = 7;
-    ELU = 8;
-    RELU6 = 9;
-    SIGMOID = 10;
-  }
-  repeated FusionKind fused_ops = 3;
-  bool bias_broadcast = 4;
-  // To avoid protobuf failures for specific decimal values,
-  // the original float value alpha is type-casted to int32.
-  int32 alpha_typecast = 5;
-  bool weights_prepacked = 6;
-  bool user_scratchpad = 7;
-}
-
-message OneDnnLayerNormConfig {
-  // These enum needs to be mapped to oneDNN enum for post_op algorithm.
-  // TODO(intel-tf): Add kinds supported by oneDNN.
-  enum FusionKind {
-    UNDEFINED = 0;
-    SCALE = 1;
-    SHIFT = 2;
-    SCALE_AND_SHIFT = 3;
-  }
-  FusionKind fused_ops = 1;
-  int32 epsilon_typecast = 2;
-}
-
-message OneDnnSoftmaxConfig {
-  int32 softmax_axis = 1;
->>>>>>> 25db69d8
 }